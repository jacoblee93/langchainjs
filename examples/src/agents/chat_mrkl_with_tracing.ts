--- conflicted
+++ resolved
@@ -1,13 +1,7 @@
-<<<<<<< HEAD
-import { ChatOpenAI } from "langchain/chat_models";
+import { ChatOpenAI } from "langchain/chat_models/openai";
 import { initializeAgentExecutorWithOptions } from "langchain/agents";
-import { SerpAPI, Calculator } from "langchain/tools";
-=======
-import { ChatOpenAI } from "langchain/chat_models/openai";
-import { initializeAgentExecutor } from "langchain/agents";
 import { SerpAPI } from "langchain/tools";
 import { Calculator } from "langchain/tools/calculator";
->>>>>>> b298d838
 
 export const run = async () => {
   process.env.LANGCHAIN_HANDLER = "langchain";
