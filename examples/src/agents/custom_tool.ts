--- conflicted
+++ resolved
@@ -1,10 +1,5 @@
-<<<<<<< HEAD
-import { OpenAI } from "langchain";
+import { OpenAI } from "langchain/llms/openai";
 import { initializeAgentExecutorWithOptions } from "langchain/agents";
-=======
-import { OpenAI } from "langchain/llms/openai";
-import { initializeAgentExecutor } from "langchain/agents";
->>>>>>> b298d838
 import { DynamicTool } from "langchain/tools";
 
 export const run = async () => {
