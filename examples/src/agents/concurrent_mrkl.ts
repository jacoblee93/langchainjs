<<<<<<< HEAD
import { OpenAI } from "langchain";
import { initializeAgentExecutorWithOptions } from "langchain/agents";
import { SerpAPI, Calculator } from "langchain/tools";
=======
import { OpenAI } from "langchain/llms/openai";
import { initializeAgentExecutor, Agent } from "langchain/agents";
import { SerpAPI } from "langchain/tools";
import { Calculator } from "langchain/tools/calculator";
>>>>>>> b298d838
import process from "process";
import {
  CallbackManager,
  LangChainTracer,
  ConsoleCallbackHandler,
} from "langchain/callbacks";

export const run = async () => {
  process.env.LANGCHAIN_HANDLER = "langchain";
  const model = new OpenAI({ temperature: 0 });
  const tools = [
    new SerpAPI(process.env.SERPAPI_API_KEY, {
      location: "Austin,Texas,United States",
      hl: "en",
      gl: "us",
    }),
    new Calculator(),
  ];

  const executor = await initializeAgentExecutorWithOptions(tools, model, {
    agentType: "zero-shot-react-description",
    verbose: true,
  });
  console.log("Loaded agent.");

  const input = `Who is Olivia Wilde's boyfriend? What is his current age raised to the 0.23 power?`;

  console.log(`Executing with input "${input}"...`);

  // This will result in a lot of errors, because the shared Tracer is not concurrency-safe.
  const [resultA, resultB, resultC] = await Promise.all([
    executor.call({ input }),
    executor.call({ input }),
    executor.call({ input }),
  ]);

  console.log(`Got output ${resultA.output}`);
  console.log(`Got output ${resultB.output}`);
  console.log(`Got output ${resultC.output}`);

  // This will work, because each executor has its own Tracer, avoiding concurrency issues.
  console.log("---Now with concurrency-safe tracing---");

  const executors = [];
  for (let i = 0; i < 3; i += 1) {
    const callbackManager = new CallbackManager();
    callbackManager.addHandler(new ConsoleCallbackHandler());
    callbackManager.addHandler(new LangChainTracer());

    const model = new OpenAI({ temperature: 0, callbackManager });
    const tools = [
      new SerpAPI(process.env.SERPAPI_API_KEY, {
        location: "Austin,Texas,United States",
        hl: "en",
        gl: "us",
      }),
      new Calculator(),
    ];
    for (const tool of tools) {
      tool.callbackManager = callbackManager;
    }
<<<<<<< HEAD
    const executor = await initializeAgentExecutorWithOptions(tools, model, {
      agentType: "zero-shot-react-description",
      verbose: true,
      callbackManager,
    });
    executor.agent.llmChain.callbackManager = callbackManager;
=======
    const executor = await initializeAgentExecutor(
      tools,
      model,
      "zero-shot-react-description",
      true,
      callbackManager
    );
    const agent = executor.agent as Agent;
    agent.llmChain.callbackManager = callbackManager;
>>>>>>> b298d838
    executors.push(executor);
  }

  const results = await Promise.all(
    executors.map((executor) => executor.call({ input }))
  );
  for (const result of results) {
    console.log(`Got output ${result.output}`);
  }
};<|MERGE_RESOLUTION|>--- conflicted
+++ resolved
@@ -1,13 +1,7 @@
-<<<<<<< HEAD
-import { OpenAI } from "langchain";
-import { initializeAgentExecutorWithOptions } from "langchain/agents";
-import { SerpAPI, Calculator } from "langchain/tools";
-=======
 import { OpenAI } from "langchain/llms/openai";
-import { initializeAgentExecutor, Agent } from "langchain/agents";
+import { initializeAgentExecutorWithOptions, Agent } from "langchain/agents";
 import { SerpAPI } from "langchain/tools";
 import { Calculator } from "langchain/tools/calculator";
->>>>>>> b298d838
 import process from "process";
 import {
   CallbackManager,
@@ -69,24 +63,13 @@
     for (const tool of tools) {
       tool.callbackManager = callbackManager;
     }
-<<<<<<< HEAD
     const executor = await initializeAgentExecutorWithOptions(tools, model, {
       agentType: "zero-shot-react-description",
       verbose: true,
       callbackManager,
     });
-    executor.agent.llmChain.callbackManager = callbackManager;
-=======
-    const executor = await initializeAgentExecutor(
-      tools,
-      model,
-      "zero-shot-react-description",
-      true,
-      callbackManager
-    );
     const agent = executor.agent as Agent;
     agent.llmChain.callbackManager = callbackManager;
->>>>>>> b298d838
     executors.push(executor);
   }
 
