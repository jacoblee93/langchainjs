--- conflicted
+++ resolved
@@ -19,16 +19,11 @@
 The example below demonstrates how to use the Zapier integration as an Agent:
 
 ```typescript
-<<<<<<< HEAD
-import { OpenAI } from "langchain";
+import { OpenAI } from "langchain/llms/openai";
 import {
   initializeAgentExecutorWithOptions,
   ZapierToolKit,
 } from "langchain/agents";
-=======
-import { OpenAI } from "langchain/llms/openai";
-import { initializeAgentExecutor, ZapierToolKit } from "langchain/agents";
->>>>>>> b298d838
 import { ZapierNLAWrapper } from "langchain/tools";
 
 export const run = async () => {
