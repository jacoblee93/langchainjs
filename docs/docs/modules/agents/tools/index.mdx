---
sidebar_position: 1
hide_table_of_contents: true
---

import DocCardList from "@theme/DocCardList";

# Tools

:::info
[Conceptual Guide](https://docs.langchain.com/docs/components/agents/tool)
:::

A tool is an abstraction around a function that makes it easy for a language model to interact with it. Specifically, the interface of a tool has a single text input and a single text output. It includes a name and description that communicate to the [Model](../../models/) what the tool does and when to use it.

```typescript
interface Tool {
  call(arg: string): Promise<string>;

  name: string;

  description: string;
}
```

## All Tools

<DocCardList />

## Advanced

To implement a custom tool you can subclass the `Tool` class and implement the `_call` method. The `_call` method is called with the input text and should return the output text. The Tool superclass implements the `call` method, which takes care of calling the right CallbackManager methods before and after calling your `_call` method. When an error occurs, the `_call` method should when possible return a string representing an error, rather than throwing an error. This allows the error to be passed to the LLM and the LLM can decide how to handle it. If an error is thrown then execution of the agent will stop.

```typescript
abstract class Tool {
  abstract _call(arg: string): Promise<string>;

  abstract name: string;

  abstract description: string;
}
```

Another option is to create a tool on the fly using a `DynamicTool`. This is useful if you don't need the overhead of subclassing `Tool`.
The `DynamicTool` class takes as input a name, a description, and a function. Importantly, the name and the description will be used by the language model to determine when to call this function and with what parameters! So make sure to set these to some values the language model can reason about. The function provided is what will actually be called. When an error occurs, the function should, when possible, return a string representing an error, rather than throwing an error. This allows the error to be passed to the LLM and the LLM can decide how to handle it. If an error is thrown then execution of the agent will stop.

See below for an example of defining and using `DynamicTool`s.

```typescript
<<<<<<< HEAD
import { OpenAI } from "langchain";
import { initializeAgentExecutorWithOptions } from "langchain/agents";
=======
import { OpenAI } from "langchain/llms/openai";
import { initializeAgentExecutor } from "langchain/agents";
>>>>>>> b298d838
import { DynamicTool } from "langchain/tools";

export const run = async () => {
  const model = new OpenAI({ temperature: 0 });
  const tools = [
    new DynamicTool({
      name: "FOO",
      description:
        "call this to get the value of foo. input should be an empty string.",
      func: () => "baz",
    }),
    new DynamicTool({
      name: "BAR",
      description:
        "call this to get the value of bar. input should be an empty string.",
      func: () => "baz1",
    }),
  ];

  const executor = await initializeAgentExecutorWithOptions(tools, model, {
    agentType: "zero-shot-react-description",
  });

  console.log("Loaded agent.");

  const input = `What is the value of foo?`;

  console.log(`Executing with input "${input}"...`);

  const result = await executor.call({ input });

  console.log(`Got output ${result.output}`);
};
```<|MERGE_RESOLUTION|>--- conflicted
+++ resolved
@@ -47,13 +47,8 @@
 See below for an example of defining and using `DynamicTool`s.
 
 ```typescript
-<<<<<<< HEAD
-import { OpenAI } from "langchain";
+import { OpenAI } from "langchain/llms/openai";
 import { initializeAgentExecutorWithOptions } from "langchain/agents";
-=======
-import { OpenAI } from "langchain/llms/openai";
-import { initializeAgentExecutor } from "langchain/agents";
->>>>>>> b298d838
 import { DynamicTool } from "langchain/tools";
 
 export const run = async () => {
