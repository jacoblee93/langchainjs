// Default generic "any" values are for backwards compatibility.
// Replace with "string" when we are comfortable with a breaking change.

import {
  BasePromptValue,
  Example,
  HumanMessage,
  InputValues,
  PartialValues,
} from "../schema/index.js";
import { BaseOutputParser } from "../schema/output_parser.js";
import { Serializable } from "../load/serializable.js";
import { SerializedBasePromptTemplate } from "./serde.js";
import { SerializedFields } from "../load/map_keys.js";
import { Runnable } from "../schema/runnable.js";
import { BaseCallbackConfig } from "../callbacks/manager.js";

export class StringPromptValue extends BasePromptValue {
  lc_namespace = ["langchain", "prompts", "base"];

  value: string;

  constructor(value: string) {
    super(...arguments);
    this.value = value;
  }

  toString() {
    return this.value;
  }

  toChatMessages() {
    return [new HumanMessage(this.value)];
  }
}

/**
 * Input common to all prompt templates.
 */
export interface BasePromptTemplateInput<
  // eslint-disable-next-line @typescript-eslint/no-explicit-any
  InputVariables extends InputValues = any,
  // eslint-disable-next-line @typescript-eslint/no-explicit-any
  PartialVariableName extends string = any
> {
  /**
   * A list of variable names the prompt template expects
   */
  inputVariables: Array<Extract<keyof InputVariables, string>>;

  /**
   * How to parse the output of calling an LLM on this formatted prompt
   */
  outputParser?: BaseOutputParser;

  /** Partial variables */
  partialVariables?: PartialValues<PartialVariableName>;
}

/**
 * Base class for prompt templates. Exposes a format method that returns a
 * string prompt given a set of input values.
 */
export abstract class BasePromptTemplate<
<<<<<<< HEAD
  // eslint-disable-next-line @typescript-eslint/no-explicit-any
  InputVariables extends InputValues = any,
  // eslint-disable-next-line @typescript-eslint/no-explicit-any
  PartialVariableName extends string = any
> implements BasePromptTemplateInput<InputVariables, PartialVariableName>
{
  declare PromptValueReturnType: BasePromptValue;
=======
    FormattedOutput extends BasePromptValue = BasePromptValue
  >
  extends Runnable<InputValues, FormattedOutput>
  implements BasePromptTemplateInput
{
  declare PromptValueReturnType: FormattedOutput;

  lc_serializable = true;

  lc_namespace = ["langchain", "prompts", this._getPromptType()];

  get lc_attributes(): SerializedFields | undefined {
    return {
      partialVariables: undefined, // python doesn't support this yet
    };
  }
>>>>>>> a2567770

  inputVariables: Array<Extract<keyof InputVariables, string>>;

  outputParser?: BaseOutputParser;

<<<<<<< HEAD
  partialVariables?: PartialValues<PartialVariableName>;

  constructor(
    input: BasePromptTemplateInput<InputVariables, PartialVariableName>
  ) {
=======
  partialVariables: InputValues = {};

  constructor(input: BasePromptTemplateInput) {
    super(input);
>>>>>>> a2567770
    const { inputVariables } = input;
    if ((inputVariables as string[]).includes("stop")) {
      throw new Error(
        "Cannot have an input variable named 'stop', as it is used internally, please rename."
      );
    }
    Object.assign(this, input);
  }

  abstract partial(
    values: PartialValues
  ): Promise<BasePromptTemplate<InputVariables, PartialVariableName>>;

  async mergePartialAndUserVariables(
    userVariables: InputValues<Extract<keyof InputVariables, string>>
  ): Promise<
    InputValues<Extract<keyof InputVariables, string> | PartialVariableName>
  > {
    const partialVariables = this.partialVariables ?? {};
    const partialValues: Record<string, string> = {};

    for (const [key, value] of Object.entries(partialVariables)) {
      if (typeof value === "string") {
        partialValues[key] = value;
      } else {
        partialValues[key] = await (value as () => Promise<string>)();
      }
    }

    const allKwargs = {
      ...(partialValues as Record<PartialVariableName, string>),
      ...userVariables,
    };
    return allKwargs;
  }

  async invoke(
    input: InputValues,
    options?: BaseCallbackConfig
  ): Promise<FormattedOutput> {
    return this._callWithConfig(
      (input: InputValues) => this.formatPromptValue(input),
      input,
      { ...options, runType: "prompt" }
    );
  }

  /**
   * Format the prompt given the input values.
   *
   * @param values - A dictionary of arguments to be passed to the prompt template.
   * @returns A formatted prompt string.
   *
   * @example
   * ```ts
   * prompt.format({ foo: "bar" });
   * ```
   */
  abstract format(
    values: InputValues<Extract<keyof InputVariables, string>>
  ): Promise<string>;

  /**
   * Format the prompt given the input values and return a formatted prompt value.
   * @param values
   * @returns A formatted PromptValue.
   */
<<<<<<< HEAD
  abstract formatPromptValue(
    values: InputValues<Extract<keyof InputVariables, string>>
  ): Promise<BasePromptValue>;
=======
  abstract formatPromptValue(values: InputValues): Promise<FormattedOutput>;
>>>>>>> a2567770

  /**
   * Return the string type key uniquely identifying this class of prompt template.
   */
  abstract _getPromptType(): string;

  /**
   * Return a json-like object representing this prompt template.
   * @deprecated
   */
  serialize(): SerializedBasePromptTemplate {
    throw new Error("Use .toJSON() instead");
  }

  /**
   * @deprecated
   * Load a prompt template from a json-like object describing it.
   *
   * @remarks
   * Deserializing needs to be async because templates (e.g. {@link FewShotPromptTemplate}) can
   * reference remote resources that we read asynchronously with a web
   * request.
   */
  static async deserialize(
    data: SerializedBasePromptTemplate
  ): Promise<BasePromptTemplate<InputValues, string>> {
    switch (data._type) {
      case "prompt": {
        const { PromptTemplate } = await import("./prompt.js");
        return PromptTemplate.deserialize(data);
      }
      case undefined: {
        const { PromptTemplate } = await import("./prompt.js");
        return PromptTemplate.deserialize({ ...data, _type: "prompt" });
      }
      case "few_shot": {
        const { FewShotPromptTemplate } = await import("./few_shot.js");
        return FewShotPromptTemplate.deserialize(data);
      }
      default:
        throw new Error(
          `Invalid prompt type in config: ${
            (data as SerializedBasePromptTemplate)._type
          }`
        );
    }
  }
}

<<<<<<< HEAD
export abstract class BaseStringPromptTemplate<
  // eslint-disable-next-line @typescript-eslint/no-explicit-any
  InputVariables extends InputValues = any,
  // eslint-disable-next-line @typescript-eslint/no-explicit-any
  PartialVariableName extends string = any
> extends BasePromptTemplate<InputVariables, PartialVariableName> {
  async formatPromptValue(
    values: InputValues<Extract<keyof InputVariables, string>>
  ): Promise<BasePromptValue> {
=======
export abstract class BaseStringPromptTemplate extends BasePromptTemplate {
  async formatPromptValue(values: InputValues): Promise<StringPromptValue> {
>>>>>>> a2567770
    const formattedPrompt = await this.format(values);
    return new StringPromptValue(formattedPrompt);
  }
}

/**
 * Base class for example selectors.
 */
export abstract class BaseExampleSelector extends Serializable {
  lc_namespace = ["langchain", "prompts", "selectors"];

  abstract addExample(example: Example): Promise<void | string>;

  abstract selectExamples(input_variables: Example): Promise<Example[]>;
}<|MERGE_RESOLUTION|>--- conflicted
+++ resolved
@@ -62,21 +62,14 @@
  * string prompt given a set of input values.
  */
 export abstract class BasePromptTemplate<
-<<<<<<< HEAD
-  // eslint-disable-next-line @typescript-eslint/no-explicit-any
-  InputVariables extends InputValues = any,
-  // eslint-disable-next-line @typescript-eslint/no-explicit-any
-  PartialVariableName extends string = any
-> implements BasePromptTemplateInput<InputVariables, PartialVariableName>
-{
-  declare PromptValueReturnType: BasePromptValue;
-=======
-    FormattedOutput extends BasePromptValue = BasePromptValue
+    RunInput extends InputValues = any,
+    RunOutput extends BasePromptValue = BasePromptValue,
+    PartialVariableName extends string = any
   >
-  extends Runnable<InputValues, FormattedOutput>
+  extends Runnable<RunInput, RunOutput>
   implements BasePromptTemplateInput
 {
-  declare PromptValueReturnType: FormattedOutput;
+  declare PromptValueReturnType: RunOutput;
 
   lc_serializable = true;
 
@@ -87,24 +80,15 @@
       partialVariables: undefined, // python doesn't support this yet
     };
   }
->>>>>>> a2567770
-
-  inputVariables: Array<Extract<keyof InputVariables, string>>;
+
+  inputVariables: Array<Extract<keyof RunInput, string>>;
 
   outputParser?: BaseOutputParser;
 
-<<<<<<< HEAD
-  partialVariables?: PartialValues<PartialVariableName>;
-
-  constructor(
-    input: BasePromptTemplateInput<InputVariables, PartialVariableName>
-  ) {
-=======
-  partialVariables: InputValues = {};
+  partialVariables: PartialValues<PartialVariableName>;
 
   constructor(input: BasePromptTemplateInput) {
     super(input);
->>>>>>> a2567770
     const { inputVariables } = input;
     if ((inputVariables as string[]).includes("stop")) {
       throw new Error(
@@ -116,12 +100,12 @@
 
   abstract partial(
     values: PartialValues
-  ): Promise<BasePromptTemplate<InputVariables, PartialVariableName>>;
+  ): Promise<BasePromptTemplate<RunInput, RunOutput, PartialVariableName>>;
 
   async mergePartialAndUserVariables(
-    userVariables: InputValues<Extract<keyof InputVariables, string>>
+    userVariables: InputValues<Extract<keyof RunInput, string>>
   ): Promise<
-    InputValues<Extract<keyof InputVariables, string> | PartialVariableName>
+    InputValues<Extract<keyof RunInput, string> | PartialVariableName>
   > {
     const partialVariables = this.partialVariables ?? {};
     const partialValues: Record<string, string> = {};
@@ -142,9 +126,9 @@
   }
 
   async invoke(
-    input: InputValues,
+    input: RunInput,
     options?: BaseCallbackConfig
-  ): Promise<FormattedOutput> {
+  ): Promise<RunOutput> {
     return this._callWithConfig(
       (input: InputValues) => this.formatPromptValue(input),
       input,
@@ -164,7 +148,7 @@
    * ```
    */
   abstract format(
-    values: InputValues<Extract<keyof InputVariables, string>>
+    values: InputValues<Extract<keyof RunInput, string>>
   ): Promise<string>;
 
   /**
@@ -172,13 +156,7 @@
    * @param values
    * @returns A formatted PromptValue.
    */
-<<<<<<< HEAD
-  abstract formatPromptValue(
-    values: InputValues<Extract<keyof InputVariables, string>>
-  ): Promise<BasePromptValue>;
-=======
-  abstract formatPromptValue(values: InputValues): Promise<FormattedOutput>;
->>>>>>> a2567770
+  abstract formatPromptValue(values: InputValues<Extract<keyof RunInput, string>>): Promise<RunOutput>;
 
   /**
    * Return the string type key uniquely identifying this class of prompt template.
@@ -204,7 +182,7 @@
    */
   static async deserialize(
     data: SerializedBasePromptTemplate
-  ): Promise<BasePromptTemplate<InputValues, string>> {
+  ): Promise<BasePromptTemplate<InputValues, BasePromptValue, string>> {
     switch (data._type) {
       case "prompt": {
         const { PromptTemplate } = await import("./prompt.js");
@@ -228,20 +206,15 @@
   }
 }
 
-<<<<<<< HEAD
 export abstract class BaseStringPromptTemplate<
   // eslint-disable-next-line @typescript-eslint/no-explicit-any
-  InputVariables extends InputValues = any,
+  RunInput extends InputValues = any,
   // eslint-disable-next-line @typescript-eslint/no-explicit-any
   PartialVariableName extends string = any
-> extends BasePromptTemplate<InputVariables, PartialVariableName> {
+> extends BasePromptTemplate<RunInput, StringPromptValue, PartialVariableName> {
   async formatPromptValue(
-    values: InputValues<Extract<keyof InputVariables, string>>
-  ): Promise<BasePromptValue> {
-=======
-export abstract class BaseStringPromptTemplate extends BasePromptTemplate {
-  async formatPromptValue(values: InputValues): Promise<StringPromptValue> {
->>>>>>> a2567770
+    values: InputValues<Extract<keyof RunInput, string>>
+  ): Promise<StringPromptValue> {
     const formattedPrompt = await this.format(values);
     return new StringPromptValue(formattedPrompt);
   }
