--- conflicted
+++ resolved
@@ -79,15 +79,12 @@
   "langchain/llms/bedrock"?:
     | typeof import("../llms/bedrock.js")
     | Promise<typeof import("../llms/bedrock.js")>;
-<<<<<<< HEAD
   "langchain/llms/llama_cpp"?:
     | typeof import("../llms/llama_cpp.js")
     | Promise<typeof import("../llms/llama_cpp.js")>;
-=======
   "langchain/llms/writer"?:
     | typeof import("../llms/writer.js")
     | Promise<typeof import("../llms/writer.js")>;
->>>>>>> 1daad7b0
   "langchain/prompts/load"?:
     | typeof import("../prompts/load.js")
     | Promise<typeof import("../prompts/load.js")>;
