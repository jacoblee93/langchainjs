--- conflicted
+++ resolved
@@ -15,16 +15,11 @@
   ChatConversationalAgentOutputParser,
   ChatConversationalAgentInput,
 } from "./chat_convo/index.js";
-<<<<<<< HEAD
-export { Tool } from "./tools/index.js";
+export { Tool } from "../tools/base.js";
 export {
   initializeAgentExecutor,
   initializeAgentExecutorWithOptions,
 } from "./initialize.js";
-=======
-export { Tool } from "../tools/base.js";
-export { initializeAgentExecutor } from "./initialize.js";
->>>>>>> b298d838
 
 export {
   SqlToolkit,
