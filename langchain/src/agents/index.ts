--- conflicted
+++ resolved
@@ -1,13 +1,5 @@
 export { Tool } from "../tools/base.js";
-<<<<<<< HEAD
-export {
-  initializeAgentExecutor,
-  initializeAgentExecutorWithOptions,
-} from "./initialize.js";
-
-=======
 export { Agent, BaseSingleActionAgent, LLMSingleActionAgent } from "./agent.js";
->>>>>>> d94643a2
 export {
   JsonToolkit,
   OpenApiToolkit,
@@ -30,7 +22,10 @@
 } from "./chat_convo/index.js";
 export { ChatConversationalAgentOutputParser } from "./chat_convo/outputParser.js";
 export { AgentExecutor } from "./executor.js";
-export { initializeAgentExecutor } from "./initialize.js";
+export {
+  initializeAgentExecutor,
+  initializeAgentExecutorWithOptions,
+} from "./initialize.js";
 export { ZeroShotAgent } from "./mrkl/index.js";
 export { ZeroShotAgentOutputParser } from "./mrkl/outputParser.js";
 export {
