--- conflicted
+++ resolved
@@ -34,32 +34,21 @@
 
 interface UnstructuredOptions {
   apiKey?: string;
-<<<<<<< HEAD
-=======
   webPath?: string;
 }
 
 interface LoadersMapping {
   [key: string]: (p: string) => UnstructuredLoader;
->>>>>>> 9e627a92
 }
 
 export class UnstructuredLoader extends BaseDocumentLoader {
   constructor(
     public filePath: string,
-<<<<<<< HEAD
-    public webPath: string = "https://api.unstructured.io/general/v0/general",
-=======
->>>>>>> 9e627a92
     public options: UnstructuredOptions = {}
   ) {
     super();
 
     this.filePath = filePath;
-<<<<<<< HEAD
-    this.webPath = webPath;
-=======
->>>>>>> 9e627a92
     this.options = options;
   }
 
@@ -80,24 +69,17 @@
       apiKey = this.options.apiKey;
     }
 
-<<<<<<< HEAD
-=======
     let webPath = UNSTRUCTURED_API_URL;
     if ("webPath" in this.options && typeof this.options.webPath === "string") {
       webPath = this.options.webPath;
     }
 
->>>>>>> 9e627a92
     const headers = {
       "Content-Type": "application/json",
       "UNSTRUCTURED-API-KEY": apiKey,
     };
 
-<<<<<<< HEAD
-    const response = await fetch(this.webPath, {
-=======
     const response = await fetch(webPath, {
->>>>>>> 9e627a92
       method: "POST",
       body: formData,
       headers,
@@ -160,31 +142,10 @@
 export class UnstructuredDirectoryLoader extends DirectoryLoader {
   constructor(
     public directoryPath: string,
-<<<<<<< HEAD
-    public webPath: string = "https://api.unstructured.io/general/v0/general",
-=======
->>>>>>> 9e627a92
     public options: UnstructuredOptions = {},
     public recursive: boolean = true,
     public unknown: UnknownHandling = UnknownHandling.Warn
   ) {
-<<<<<<< HEAD
-    const loaders = {
-      ".txt": (p: string) => new UnstructuredLoader(webPath, p, options),
-      ".text": (p: string) => new UnstructuredLoader(webPath, p, options),
-      ".pdf": (p: string) => new UnstructuredLoader(webPath, p, options),
-      ".docx": (p: string) => new UnstructuredLoader(webPath, p, options),
-      ".doc": (p: string) => new UnstructuredLoader(webPath, p, options),
-      ".jpg": (p: string) => new UnstructuredLoader(webPath, p, options),
-      ".jpeg": (p: string) => new UnstructuredLoader(webPath, p, options),
-      ".eml": (p: string) => new UnstructuredLoader(webPath, p, options),
-      ".html": (p: string) => new UnstructuredLoader(webPath, p, options),
-      ".md": (p: string) => new UnstructuredLoader(webPath, p, options),
-      ".pptx": (p: string) => new UnstructuredLoader(webPath, p, options),
-      ".ppt": (p: string) => new UnstructuredLoader(webPath, p, options),
-      ".msg": (p: string) => new UnstructuredLoader(webPath, p, options),
-    };
-=======
     const loaders = UNSTRUCTURED_API_FILETYPES.reduce(
       (loadersObject: LoadersMapping, filetype: string) => {
         const _loadersObject: LoadersMapping = { ...loadersObject };
@@ -194,7 +155,6 @@
       },
       {}
     );
->>>>>>> 9e627a92
     super(directoryPath, loaders, recursive, unknown);
   }
 }
