{
  "name": "langchain",
  "version": "0.0.68",
  "description": "Typescript bindings for langchain",
  "type": "module",
  "engines": {
    "node": ">=18"
  },
  "main": "./index.js",
  "types": "./index.d.ts",
  "files": [
    "dist/",
    "agents.cjs",
    "agents.js",
    "agents.d.ts",
    "agents/load.cjs",
    "agents/load.js",
    "agents/load.d.ts",
    "base_language.cjs",
    "base_language.js",
    "base_language.d.ts",
    "tools.cjs",
    "tools.js",
    "tools.d.ts",
    "tools/aws_lambda.cjs",
    "tools/aws_lambda.js",
    "tools/aws_lambda.d.ts",
    "tools/calculator.cjs",
    "tools/calculator.js",
    "tools/calculator.d.ts",
    "tools/webbrowser.cjs",
    "tools/webbrowser.js",
    "tools/webbrowser.d.ts",
    "chains.cjs",
    "chains.js",
    "chains.d.ts",
    "chains/load.cjs",
    "chains/load.js",
    "chains/load.d.ts",
    "embeddings.cjs",
    "embeddings.js",
    "embeddings.d.ts",
    "embeddings/base.cjs",
    "embeddings/base.js",
    "embeddings/base.d.ts",
    "embeddings/fake.cjs",
    "embeddings/fake.js",
    "embeddings/fake.d.ts",
    "embeddings/openai.cjs",
    "embeddings/openai.js",
    "embeddings/openai.d.ts",
    "embeddings/cohere.cjs",
    "embeddings/cohere.js",
    "embeddings/cohere.d.ts",
    "embeddings/tensorflow.cjs",
    "embeddings/tensorflow.js",
    "embeddings/tensorflow.d.ts",
    "embeddings/hf.cjs",
    "embeddings/hf.js",
    "embeddings/hf.d.ts",
    "llms.cjs",
    "llms.js",
    "llms.d.ts",
    "llms/load.cjs",
    "llms/load.js",
    "llms/load.d.ts",
    "llms/base.cjs",
    "llms/base.js",
    "llms/base.d.ts",
    "llms/openai.cjs",
    "llms/openai.js",
    "llms/openai.d.ts",
    "llms/cohere.cjs",
    "llms/cohere.js",
    "llms/cohere.d.ts",
    "llms/hf.cjs",
    "llms/hf.js",
    "llms/hf.d.ts",
    "llms/replicate.cjs",
    "llms/replicate.js",
    "llms/replicate.d.ts",
    "prompts.cjs",
    "prompts.js",
    "prompts.d.ts",
    "prompts/load.cjs",
    "prompts/load.js",
    "prompts/load.d.ts",
    "vectorstores.cjs",
    "vectorstores.js",
    "vectorstores.d.ts",
    "vectorstores/base.cjs",
    "vectorstores/base.js",
    "vectorstores/base.d.ts",
    "vectorstores/memory.cjs",
    "vectorstores/memory.js",
    "vectorstores/memory.d.ts",
    "vectorstores/chroma.cjs",
    "vectorstores/chroma.js",
    "vectorstores/chroma.d.ts",
    "vectorstores/hnswlib.cjs",
    "vectorstores/hnswlib.js",
    "vectorstores/hnswlib.d.ts",
    "vectorstores/weaviate.cjs",
    "vectorstores/weaviate.js",
    "vectorstores/weaviate.d.ts",
    "vectorstores/mongo.cjs",
    "vectorstores/mongo.js",
    "vectorstores/mongo.d.ts",
    "vectorstores/pinecone.cjs",
    "vectorstores/pinecone.js",
    "vectorstores/pinecone.d.ts",
    "vectorstores/supabase.cjs",
    "vectorstores/supabase.js",
    "vectorstores/supabase.d.ts",
    "vectorstores/opensearch.cjs",
    "vectorstores/opensearch.js",
    "vectorstores/opensearch.d.ts",
    "vectorstores/milvus.cjs",
    "vectorstores/milvus.js",
    "vectorstores/milvus.d.ts",
    "vectorstores/prisma.cjs",
    "vectorstores/prisma.js",
    "vectorstores/prisma.d.ts",
    "text_splitter.cjs",
    "text_splitter.js",
    "text_splitter.d.ts",
    "memory.cjs",
    "memory.js",
    "memory.d.ts",
    "document.cjs",
    "document.js",
    "document.d.ts",
    "docstore.cjs",
    "docstore.js",
    "docstore.d.ts",
    "document_loaders.cjs",
    "document_loaders.js",
    "document_loaders.d.ts",
    "document_loaders/base.cjs",
    "document_loaders/base.js",
    "document_loaders/base.d.ts",
    "document_loaders/web/cheerio.cjs",
    "document_loaders/web/cheerio.js",
    "document_loaders/web/cheerio.d.ts",
    "document_loaders/web/puppeteer.cjs",
    "document_loaders/web/puppeteer.js",
    "document_loaders/web/puppeteer.d.ts",
    "document_loaders/web/playwright.cjs",
    "document_loaders/web/playwright.js",
    "document_loaders/web/playwright.d.ts",
    "document_loaders/web/college_confidential.cjs",
    "document_loaders/web/college_confidential.js",
    "document_loaders/web/college_confidential.d.ts",
    "document_loaders/web/gitbook.cjs",
    "document_loaders/web/gitbook.js",
    "document_loaders/web/gitbook.d.ts",
    "document_loaders/web/hn.cjs",
    "document_loaders/web/hn.js",
    "document_loaders/web/hn.d.ts",
    "document_loaders/web/imsdb.cjs",
    "document_loaders/web/imsdb.js",
    "document_loaders/web/imsdb.d.ts",
    "document_loaders/web/github.cjs",
    "document_loaders/web/github.js",
    "document_loaders/web/github.d.ts",
    "document_loaders/web/s3.cjs",
    "document_loaders/web/s3.js",
    "document_loaders/web/s3.d.ts",
    "document_loaders/fs/directory.cjs",
    "document_loaders/fs/directory.js",
    "document_loaders/fs/directory.d.ts",
    "document_loaders/fs/buffer.cjs",
    "document_loaders/fs/buffer.js",
    "document_loaders/fs/buffer.d.ts",
    "document_loaders/fs/text.cjs",
    "document_loaders/fs/text.js",
    "document_loaders/fs/text.d.ts",
    "document_loaders/fs/json.cjs",
    "document_loaders/fs/json.js",
    "document_loaders/fs/json.d.ts",
    "document_loaders/fs/srt.cjs",
    "document_loaders/fs/srt.js",
    "document_loaders/fs/srt.d.ts",
    "document_loaders/fs/pdf.cjs",
    "document_loaders/fs/pdf.js",
    "document_loaders/fs/pdf.d.ts",
    "document_loaders/fs/docx.cjs",
    "document_loaders/fs/docx.js",
    "document_loaders/fs/docx.d.ts",
    "document_loaders/fs/epub.cjs",
    "document_loaders/fs/epub.js",
    "document_loaders/fs/epub.d.ts",
    "document_loaders/fs/csv.cjs",
    "document_loaders/fs/csv.js",
    "document_loaders/fs/csv.d.ts",
    "document_loaders/fs/notion.cjs",
    "document_loaders/fs/notion.js",
    "document_loaders/fs/notion.d.ts",
    "document_loaders/fs/unstructured.cjs",
    "document_loaders/fs/unstructured.js",
    "document_loaders/fs/unstructured.d.ts",
    "chat_models.cjs",
    "chat_models.js",
    "chat_models.d.ts",
    "chat_models/base.cjs",
    "chat_models/base.js",
    "chat_models/base.d.ts",
    "chat_models/openai.cjs",
    "chat_models/openai.js",
    "chat_models/openai.d.ts",
    "chat_models/anthropic.cjs",
    "chat_models/anthropic.js",
    "chat_models/anthropic.d.ts",
    "schema.cjs",
    "schema.js",
    "schema.d.ts",
    "schema/output_parser.cjs",
    "schema/output_parser.js",
    "schema/output_parser.d.ts",
    "sql_db.cjs",
    "sql_db.js",
    "sql_db.d.ts",
    "callbacks.cjs",
    "callbacks.js",
    "callbacks.d.ts",
    "output_parsers.cjs",
    "output_parsers.js",
    "output_parsers.d.ts",
    "retrievers.cjs",
    "retrievers.js",
    "retrievers.d.ts",
    "retrievers/remote.cjs",
    "retrievers/remote.js",
    "retrievers/remote.d.ts",
    "retrievers/supabase.cjs",
    "retrievers/supabase.js",
    "retrievers/supabase.d.ts",
    "retrievers/metal.cjs",
    "retrievers/metal.js",
    "retrievers/metal.d.ts",
    "retrievers/databerry.cjs",
    "retrievers/databerry.js",
    "retrievers/databerry.d.ts",
    "retrievers/contextual_compression.cjs",
    "retrievers/contextual_compression.js",
    "retrievers/contextual_compression.d.ts",
    "retrievers/document_compressors.cjs",
    "retrievers/document_compressors.js",
    "retrievers/document_compressors.d.ts",
<<<<<<< HEAD
    "retrievers/time_weighted.cjs",
    "retrievers/time_weighted.js",
    "retrievers/time_weighted.d.ts",
=======
    "retrievers/hyde.cjs",
    "retrievers/hyde.js",
    "retrievers/hyde.d.ts",
>>>>>>> ace0be98
    "cache.cjs",
    "cache.js",
    "cache.d.ts",
    "cache/redis.cjs",
    "cache/redis.js",
    "cache/redis.d.ts",
    "stores/file/in_memory.cjs",
    "stores/file/in_memory.js",
    "stores/file/in_memory.d.ts",
    "stores/file/node.cjs",
    "stores/file/node.js",
    "stores/file/node.d.ts",
    "experimental/autogpt.cjs",
    "experimental/autogpt.js",
    "experimental/autogpt.d.ts",
    "experimental/babyagi.cjs",
    "experimental/babyagi.js",
    "experimental/babyagi.d.ts",
    "index.cjs",
    "index.js",
    "index.d.ts"
  ],
  "repository": {
    "type": "git",
    "url": "git@github.com:hwchase17/langchainjs.git"
  },
  "scripts": {
    "build": "yarn clean && yarn build:esm && yarn build:cjs && node scripts/create-entrypoints.js && node scripts/check-tree-shaking.js",
    "build:esm": "tsc --outDir dist/ && rm -rf dist/tests dist/**/tests",
    "build:cjs": "tsc --outDir dist-cjs/ -p tsconfig.cjs.json && node scripts/move-cjs-to-dist.js && rm -r dist-cjs",
    "build:watch": "node scripts/create-entrypoints.js && tsc --outDir dist/ --watch",
    "lint": "eslint src && dpdm --exit-code circular:1 --no-warning --no-tree src/*.ts src/**/*.ts",
    "lint:fix": "yarn lint --fix",
    "precommit": "tsc --noEmit && lint-staged",
    "clean": "rm -rf dist/ && node scripts/create-entrypoints.js clean",
    "prepack": "yarn build",
    "release": "release-it --only-version --config .release-it.json",
    "test": "NODE_OPTIONS=--experimental-vm-modules jest --testPathIgnorePatterns=\\.int\\.test.ts",
    "test:watch": "NODE_OPTIONS=--experimental-vm-modules jest --watch --testPathIgnorePatterns=\\.int\\.test.ts",
    "test:integration": "NODE_OPTIONS=--experimental-vm-modules jest --testPathPattern=\\.int\\.test.ts --testTimeout 50000",
    "test:single": "NODE_OPTIONS=--experimental-vm-modules yarn run jest --config jest.config.cjs --testTimeout 50000",
    "format": "prettier --write \"src\"",
    "format:check": "prettier --check \"src\""
  },
  "author": "LangChain",
  "license": "MIT",
  "devDependencies": {
    "@aws-sdk/client-lambda": "^3.310.0",
    "@aws-sdk/client-s3": "^3.310.0",
    "@faker-js/faker": "^7.6.0",
    "@getmetal/metal-sdk": "^2.0.1",
    "@huggingface/inference": "^1.5.1",
    "@jest/globals": "^29.5.0",
    "@opensearch-project/opensearch": "^2.2.0",
    "@pinecone-database/pinecone": "^0.0.14",
    "@supabase/supabase-js": "^2.10.0",
    "@tensorflow-models/universal-sentence-encoder": "^1.3.3",
    "@tensorflow/tfjs-backend-cpu": "^4.4.0",
    "@tensorflow/tfjs-converter": "^4.4.0",
    "@tensorflow/tfjs-core": "^4.4.0",
    "@tsconfig/recommended": "^1.0.2",
    "@types/d3-dsv": "^2",
    "@types/flat": "^5.0.2",
    "@types/html-to-text": "^9",
    "@types/object-hash": "^3.0.2",
    "@types/pdf-parse": "^1.1.1",
    "@types/uuid": "^9",
    "@typescript-eslint/eslint-plugin": "^5.51.0",
    "@typescript-eslint/parser": "^5.51.0",
    "axios": "^0.26.0",
    "cheerio": "^1.0.0-rc.12",
    "chromadb": "^1.4.0",
    "cohere-ai": "^5.0.2",
    "d3-dsv": "^2.0.0",
    "dotenv": "^16.0.3",
    "dpdm": "^3.12.0",
    "epub2": "^3.0.1",
    "eslint": "^8.33.0",
    "eslint-config-airbnb-base": "^15.0.0",
    "eslint-config-prettier": "^8.6.0",
    "eslint-plugin-import": "^2.27.5",
    "eslint-plugin-no-instanceof": "^1.0.1",
    "eslint-plugin-prettier": "^4.2.1",
    "graphql": "^16.6.0",
    "hnswlib-node": "^1.4.2",
    "html-to-text": "^9.0.5",
    "jest": "^29.5.0",
    "mammoth": "^1.5.1",
    "mongodb": "^5.2.0",
    "pdf-parse": "1.1.1",
    "playwright": "^1.32.1",
    "prettier": "^2.8.3",
    "puppeteer": "^19.7.2",
    "redis": "^4.6.4",
    "release-it": "^15.10.1",
    "replicate": "^0.9.0",
    "rollup": "^3.19.1",
    "sqlite3": "^5.1.4",
    "srt-parser-2": "^1.2.2",
    "ts-jest": "^29.0.5",
    "typeorm": "^0.3.12",
    "typescript": "^4.9.5",
    "weaviate-ts-client": "^1.0.0"
  },
  "peerDependencies": {
    "@aws-sdk/client-lambda": "^3.310.0",
    "@aws-sdk/client-s3": "^3.310.0",
    "@getmetal/metal-sdk": "*",
    "@huggingface/inference": "^1.5.1",
    "@opensearch-project/opensearch": "*",
    "@pinecone-database/pinecone": "*",
    "@supabase/supabase-js": "^2.10.0",
    "@tensorflow-models/universal-sentence-encoder": "*",
    "@tensorflow/tfjs-converter": "*",
    "@tensorflow/tfjs-core": "*",
    "@zilliz/milvus2-sdk-node": "^2.2.0",
    "axios": "*",
    "cheerio": "^1.0.0-rc.12",
    "chromadb": "^1.4.0",
    "cohere-ai": "^5.0.2",
    "d3-dsv": "^2.0.0",
    "epub2": "^3.0.1",
    "hnswlib-node": "^1.4.2",
    "html-to-text": "^9.0.5",
    "mammoth": "*",
    "mongodb": "^5.2.0",
    "pdf-parse": "1.1.1",
    "playwright": "^1.32.1",
    "puppeteer": "^19.7.2",
    "redis": "^4.6.4",
    "replicate": "^0.9.0",
    "srt-parser-2": "^1.2.2",
    "typeorm": "^0.3.12",
    "weaviate-ts-client": "^1.0.0"
  },
  "peerDependenciesMeta": {
    "@aws-sdk/client-lambda": {
      "optional": true
    },
    "@aws-sdk/client-s3": {
      "optional": true
    },
    "@getmetal/metal-sdk": {
      "optional": true
    },
    "@huggingface/inference": {
      "optional": true
    },
    "@opensearch-project/opensearch": {
      "optional": true
    },
    "@pinecone-database/pinecone": {
      "optional": true
    },
    "@supabase/supabase-js": {
      "optional": true
    },
    "@tensorflow-models/universal-sentence-encoder": {
      "optional": true
    },
    "@tensorflow/tfjs-converter": {
      "optional": true
    },
    "@tensorflow/tfjs-core": {
      "optional": true
    },
    "@zilliz/milvus2-sdk-node": {
      "optional": true
    },
    "axios": {
      "optional": true
    },
    "cheerio": {
      "optional": true
    },
    "chromadb": {
      "optional": true
    },
    "cohere-ai": {
      "optional": true
    },
    "d3-dsv": {
      "optional": true
    },
    "epub2": {
      "optional": true
    },
    "hnswlib-node": {
      "optional": true
    },
    "html-to-text": {
      "optional": true
    },
    "mammoth": {
      "optional": true
    },
    "mongodb": {
      "optional": true
    },
    "pdf-parse": {
      "optional": true
    },
    "playwright": {
      "optional": true
    },
    "puppeteer": {
      "optional": true
    },
    "redis": {
      "optional": true
    },
    "replicate": {
      "optional": true
    },
    "srt-parser-2": {
      "optional": true
    },
    "typeorm": {
      "optional": true
    },
    "weaviate-ts-client": {
      "optional": true
    }
  },
  "dependencies": {
    "@anthropic-ai/sdk": "^0.4.3",
    "@dqbd/tiktoken": "^1.0.7",
    "ansi-styles": "^5.0.0",
    "binary-extensions": "^2.2.0",
    "browser-or-node": "^2.1.1",
    "expr-eval": "^2.0.2",
    "flat": "^5.0.2",
    "jsonpointer": "^5.0.1",
    "ml-distance": "^4.0.0",
    "object-hash": "^3.0.0",
    "openai": "^3.2.0",
    "p-queue": "^6.6.2",
    "p-retry": "4",
    "uuid": "^9.0.0",
    "yaml": "^2.2.1",
    "zod": "^3.21.4",
    "zod-to-json-schema": "^3.20.4"
  },
  "publishConfig": {
    "access": "public"
  },
  "keywords": [
    "llm",
    "ai",
    "gpt3",
    "chain",
    "prompt",
    "prompt engineering",
    "chatgpt",
    "machine learning",
    "ml",
    "openai",
    "embeddings",
    "vectorstores"
  ],
  "exports": {
    ".": {
      "types": "./index.d.ts",
      "import": "./index.js",
      "require": "./index.cjs"
    },
    "./agents": {
      "types": "./agents.d.ts",
      "import": "./agents.js",
      "require": "./agents.cjs"
    },
    "./agents/load": {
      "types": "./agents/load.d.ts",
      "import": "./agents/load.js",
      "require": "./agents/load.cjs"
    },
    "./base_language": {
      "types": "./base_language.d.ts",
      "import": "./base_language.js",
      "require": "./base_language.cjs"
    },
    "./tools": {
      "types": "./tools.d.ts",
      "import": "./tools.js",
      "require": "./tools.cjs"
    },
    "./tools/aws_lambda": {
      "types": "./tools/aws_lambda.d.ts",
      "import": "./tools/aws_lambda.js",
      "require": "./tools/aws_lambda.cjs"
    },
    "./tools/calculator": {
      "types": "./tools/calculator.d.ts",
      "import": "./tools/calculator.js",
      "require": "./tools/calculator.cjs"
    },
    "./tools/webbrowser": {
      "types": "./tools/webbrowser.d.ts",
      "import": "./tools/webbrowser.js",
      "require": "./tools/webbrowser.cjs"
    },
    "./chains": {
      "types": "./chains.d.ts",
      "import": "./chains.js",
      "require": "./chains.cjs"
    },
    "./chains/load": {
      "types": "./chains/load.d.ts",
      "import": "./chains/load.js",
      "require": "./chains/load.cjs"
    },
    "./embeddings": {
      "node": {
        "types": "./embeddings.d.ts",
        "import": "./embeddings.js",
        "require": "./embeddings.cjs"
      }
    },
    "./embeddings/base": {
      "types": "./embeddings/base.d.ts",
      "import": "./embeddings/base.js",
      "require": "./embeddings/base.cjs"
    },
    "./embeddings/fake": {
      "types": "./embeddings/fake.d.ts",
      "import": "./embeddings/fake.js",
      "require": "./embeddings/fake.cjs"
    },
    "./embeddings/openai": {
      "types": "./embeddings/openai.d.ts",
      "import": "./embeddings/openai.js",
      "require": "./embeddings/openai.cjs"
    },
    "./embeddings/cohere": {
      "types": "./embeddings/cohere.d.ts",
      "import": "./embeddings/cohere.js",
      "require": "./embeddings/cohere.cjs"
    },
    "./embeddings/tensorflow": {
      "types": "./embeddings/tensorflow.d.ts",
      "import": "./embeddings/tensorflow.js",
      "require": "./embeddings/tensorflow.cjs"
    },
    "./embeddings/hf": {
      "types": "./embeddings/hf.d.ts",
      "import": "./embeddings/hf.js",
      "require": "./embeddings/hf.cjs"
    },
    "./llms": {
      "node": {
        "types": "./llms.d.ts",
        "import": "./llms.js",
        "require": "./llms.cjs"
      }
    },
    "./llms/load": {
      "types": "./llms/load.d.ts",
      "import": "./llms/load.js",
      "require": "./llms/load.cjs"
    },
    "./llms/base": {
      "types": "./llms/base.d.ts",
      "import": "./llms/base.js",
      "require": "./llms/base.cjs"
    },
    "./llms/openai": {
      "types": "./llms/openai.d.ts",
      "import": "./llms/openai.js",
      "require": "./llms/openai.cjs"
    },
    "./llms/cohere": {
      "types": "./llms/cohere.d.ts",
      "import": "./llms/cohere.js",
      "require": "./llms/cohere.cjs"
    },
    "./llms/hf": {
      "types": "./llms/hf.d.ts",
      "import": "./llms/hf.js",
      "require": "./llms/hf.cjs"
    },
    "./llms/replicate": {
      "types": "./llms/replicate.d.ts",
      "import": "./llms/replicate.js",
      "require": "./llms/replicate.cjs"
    },
    "./prompts": {
      "types": "./prompts.d.ts",
      "import": "./prompts.js",
      "require": "./prompts.cjs"
    },
    "./prompts/load": {
      "types": "./prompts/load.d.ts",
      "import": "./prompts/load.js",
      "require": "./prompts/load.cjs"
    },
    "./vectorstores": {
      "node": {
        "types": "./vectorstores.d.ts",
        "import": "./vectorstores.js",
        "require": "./vectorstores.cjs"
      }
    },
    "./vectorstores/base": {
      "types": "./vectorstores/base.d.ts",
      "import": "./vectorstores/base.js",
      "require": "./vectorstores/base.cjs"
    },
    "./vectorstores/memory": {
      "types": "./vectorstores/memory.d.ts",
      "import": "./vectorstores/memory.js",
      "require": "./vectorstores/memory.cjs"
    },
    "./vectorstores/chroma": {
      "types": "./vectorstores/chroma.d.ts",
      "import": "./vectorstores/chroma.js",
      "require": "./vectorstores/chroma.cjs"
    },
    "./vectorstores/hnswlib": {
      "types": "./vectorstores/hnswlib.d.ts",
      "import": "./vectorstores/hnswlib.js",
      "require": "./vectorstores/hnswlib.cjs"
    },
    "./vectorstores/weaviate": {
      "types": "./vectorstores/weaviate.d.ts",
      "import": "./vectorstores/weaviate.js",
      "require": "./vectorstores/weaviate.cjs"
    },
    "./vectorstores/mongo": {
      "types": "./vectorstores/mongo.d.ts",
      "import": "./vectorstores/mongo.js",
      "require": "./vectorstores/mongo.cjs"
    },
    "./vectorstores/pinecone": {
      "types": "./vectorstores/pinecone.d.ts",
      "import": "./vectorstores/pinecone.js",
      "require": "./vectorstores/pinecone.cjs"
    },
    "./vectorstores/supabase": {
      "types": "./vectorstores/supabase.d.ts",
      "import": "./vectorstores/supabase.js",
      "require": "./vectorstores/supabase.cjs"
    },
    "./vectorstores/opensearch": {
      "types": "./vectorstores/opensearch.d.ts",
      "import": "./vectorstores/opensearch.js",
      "require": "./vectorstores/opensearch.cjs"
    },
    "./vectorstores/milvus": {
      "types": "./vectorstores/milvus.d.ts",
      "import": "./vectorstores/milvus.js",
      "require": "./vectorstores/milvus.cjs"
    },
    "./vectorstores/prisma": {
      "types": "./vectorstores/prisma.d.ts",
      "import": "./vectorstores/prisma.js",
      "require": "./vectorstores/prisma.cjs"
    },
    "./text_splitter": {
      "types": "./text_splitter.d.ts",
      "import": "./text_splitter.js",
      "require": "./text_splitter.cjs"
    },
    "./memory": {
      "types": "./memory.d.ts",
      "import": "./memory.js",
      "require": "./memory.cjs"
    },
    "./document": {
      "types": "./document.d.ts",
      "import": "./document.js",
      "require": "./document.cjs"
    },
    "./docstore": {
      "types": "./docstore.d.ts",
      "import": "./docstore.js",
      "require": "./docstore.cjs"
    },
    "./document_loaders": {
      "node": {
        "types": "./document_loaders.d.ts",
        "import": "./document_loaders.js",
        "require": "./document_loaders.cjs"
      }
    },
    "./document_loaders/base": {
      "types": "./document_loaders/base.d.ts",
      "import": "./document_loaders/base.js",
      "require": "./document_loaders/base.cjs"
    },
    "./document_loaders/web/cheerio": {
      "types": "./document_loaders/web/cheerio.d.ts",
      "import": "./document_loaders/web/cheerio.js",
      "require": "./document_loaders/web/cheerio.cjs"
    },
    "./document_loaders/web/puppeteer": {
      "types": "./document_loaders/web/puppeteer.d.ts",
      "import": "./document_loaders/web/puppeteer.js",
      "require": "./document_loaders/web/puppeteer.cjs"
    },
    "./document_loaders/web/playwright": {
      "types": "./document_loaders/web/playwright.d.ts",
      "import": "./document_loaders/web/playwright.js",
      "require": "./document_loaders/web/playwright.cjs"
    },
    "./document_loaders/web/college_confidential": {
      "types": "./document_loaders/web/college_confidential.d.ts",
      "import": "./document_loaders/web/college_confidential.js",
      "require": "./document_loaders/web/college_confidential.cjs"
    },
    "./document_loaders/web/gitbook": {
      "types": "./document_loaders/web/gitbook.d.ts",
      "import": "./document_loaders/web/gitbook.js",
      "require": "./document_loaders/web/gitbook.cjs"
    },
    "./document_loaders/web/hn": {
      "types": "./document_loaders/web/hn.d.ts",
      "import": "./document_loaders/web/hn.js",
      "require": "./document_loaders/web/hn.cjs"
    },
    "./document_loaders/web/imsdb": {
      "types": "./document_loaders/web/imsdb.d.ts",
      "import": "./document_loaders/web/imsdb.js",
      "require": "./document_loaders/web/imsdb.cjs"
    },
    "./document_loaders/web/github": {
      "types": "./document_loaders/web/github.d.ts",
      "import": "./document_loaders/web/github.js",
      "require": "./document_loaders/web/github.cjs"
    },
    "./document_loaders/web/s3": {
      "types": "./document_loaders/web/s3.d.ts",
      "import": "./document_loaders/web/s3.js",
      "require": "./document_loaders/web/s3.cjs"
    },
    "./document_loaders/fs/directory": {
      "types": "./document_loaders/fs/directory.d.ts",
      "import": "./document_loaders/fs/directory.js",
      "require": "./document_loaders/fs/directory.cjs"
    },
    "./document_loaders/fs/buffer": {
      "types": "./document_loaders/fs/buffer.d.ts",
      "import": "./document_loaders/fs/buffer.js",
      "require": "./document_loaders/fs/buffer.cjs"
    },
    "./document_loaders/fs/text": {
      "types": "./document_loaders/fs/text.d.ts",
      "import": "./document_loaders/fs/text.js",
      "require": "./document_loaders/fs/text.cjs"
    },
    "./document_loaders/fs/json": {
      "types": "./document_loaders/fs/json.d.ts",
      "import": "./document_loaders/fs/json.js",
      "require": "./document_loaders/fs/json.cjs"
    },
    "./document_loaders/fs/srt": {
      "types": "./document_loaders/fs/srt.d.ts",
      "import": "./document_loaders/fs/srt.js",
      "require": "./document_loaders/fs/srt.cjs"
    },
    "./document_loaders/fs/pdf": {
      "types": "./document_loaders/fs/pdf.d.ts",
      "import": "./document_loaders/fs/pdf.js",
      "require": "./document_loaders/fs/pdf.cjs"
    },
    "./document_loaders/fs/docx": {
      "types": "./document_loaders/fs/docx.d.ts",
      "import": "./document_loaders/fs/docx.js",
      "require": "./document_loaders/fs/docx.cjs"
    },
    "./document_loaders/fs/epub": {
      "types": "./document_loaders/fs/epub.d.ts",
      "import": "./document_loaders/fs/epub.js",
      "require": "./document_loaders/fs/epub.cjs"
    },
    "./document_loaders/fs/csv": {
      "types": "./document_loaders/fs/csv.d.ts",
      "import": "./document_loaders/fs/csv.js",
      "require": "./document_loaders/fs/csv.cjs"
    },
    "./document_loaders/fs/notion": {
      "types": "./document_loaders/fs/notion.d.ts",
      "import": "./document_loaders/fs/notion.js",
      "require": "./document_loaders/fs/notion.cjs"
    },
    "./document_loaders/fs/unstructured": {
      "types": "./document_loaders/fs/unstructured.d.ts",
      "import": "./document_loaders/fs/unstructured.js",
      "require": "./document_loaders/fs/unstructured.cjs"
    },
    "./chat_models": {
      "node": {
        "types": "./chat_models.d.ts",
        "import": "./chat_models.js",
        "require": "./chat_models.cjs"
      }
    },
    "./chat_models/base": {
      "types": "./chat_models/base.d.ts",
      "import": "./chat_models/base.js",
      "require": "./chat_models/base.cjs"
    },
    "./chat_models/openai": {
      "types": "./chat_models/openai.d.ts",
      "import": "./chat_models/openai.js",
      "require": "./chat_models/openai.cjs"
    },
    "./chat_models/anthropic": {
      "types": "./chat_models/anthropic.d.ts",
      "import": "./chat_models/anthropic.js",
      "require": "./chat_models/anthropic.cjs"
    },
    "./schema": {
      "types": "./schema.d.ts",
      "import": "./schema.js",
      "require": "./schema.cjs"
    },
    "./schema/output_parser": {
      "types": "./schema/output_parser.d.ts",
      "import": "./schema/output_parser.js",
      "require": "./schema/output_parser.cjs"
    },
    "./sql_db": {
      "types": "./sql_db.d.ts",
      "import": "./sql_db.js",
      "require": "./sql_db.cjs"
    },
    "./callbacks": {
      "types": "./callbacks.d.ts",
      "import": "./callbacks.js",
      "require": "./callbacks.cjs"
    },
    "./output_parsers": {
      "types": "./output_parsers.d.ts",
      "import": "./output_parsers.js",
      "require": "./output_parsers.cjs"
    },
    "./retrievers": {
      "node": {
        "types": "./retrievers.d.ts",
        "import": "./retrievers.js",
        "require": "./retrievers.cjs"
      }
    },
    "./retrievers/remote": {
      "types": "./retrievers/remote.d.ts",
      "import": "./retrievers/remote.js",
      "require": "./retrievers/remote.cjs"
    },
    "./retrievers/supabase": {
      "types": "./retrievers/supabase.d.ts",
      "import": "./retrievers/supabase.js",
      "require": "./retrievers/supabase.cjs"
    },
    "./retrievers/metal": {
      "types": "./retrievers/metal.d.ts",
      "import": "./retrievers/metal.js",
      "require": "./retrievers/metal.cjs"
    },
    "./retrievers/databerry": {
      "types": "./retrievers/databerry.d.ts",
      "import": "./retrievers/databerry.js",
      "require": "./retrievers/databerry.cjs"
    },
    "./retrievers/contextual_compression": {
      "types": "./retrievers/contextual_compression.d.ts",
      "import": "./retrievers/contextual_compression.js",
      "require": "./retrievers/contextual_compression.cjs"
    },
    "./retrievers/document_compressors": {
      "types": "./retrievers/document_compressors.d.ts",
      "import": "./retrievers/document_compressors.js",
      "require": "./retrievers/document_compressors.cjs"
    },
<<<<<<< HEAD
    "./retrievers/time_weighted": {
      "types": "./retrievers/time_weighted.d.ts",
      "import": "./retrievers/time_weighted.js",
      "require": "./retrievers/time_weighted.cjs"
=======
    "./retrievers/hyde": {
      "types": "./retrievers/hyde.d.ts",
      "import": "./retrievers/hyde.js",
      "require": "./retrievers/hyde.cjs"
>>>>>>> ace0be98
    },
    "./cache": {
      "types": "./cache.d.ts",
      "import": "./cache.js",
      "require": "./cache.cjs"
    },
    "./cache/redis": {
      "types": "./cache/redis.d.ts",
      "import": "./cache/redis.js",
      "require": "./cache/redis.cjs"
    },
    "./stores/file/in_memory": {
      "types": "./stores/file/in_memory.d.ts",
      "import": "./stores/file/in_memory.js",
      "require": "./stores/file/in_memory.cjs"
    },
    "./stores/file/node": {
      "types": "./stores/file/node.d.ts",
      "import": "./stores/file/node.js",
      "require": "./stores/file/node.cjs"
    },
    "./experimental/autogpt": {
      "types": "./experimental/autogpt.d.ts",
      "import": "./experimental/autogpt.js",
      "require": "./experimental/autogpt.cjs"
    },
    "./experimental/babyagi": {
      "types": "./experimental/babyagi.d.ts",
      "import": "./experimental/babyagi.js",
      "require": "./experimental/babyagi.cjs"
    },
    "./package.json": "./package.json"
  }
}<|MERGE_RESOLUTION|>--- conflicted
+++ resolved
@@ -247,15 +247,12 @@
     "retrievers/document_compressors.cjs",
     "retrievers/document_compressors.js",
     "retrievers/document_compressors.d.ts",
-<<<<<<< HEAD
     "retrievers/time_weighted.cjs",
     "retrievers/time_weighted.js",
     "retrievers/time_weighted.d.ts",
-=======
     "retrievers/hyde.cjs",
     "retrievers/hyde.js",
     "retrievers/hyde.d.ts",
->>>>>>> ace0be98
     "cache.cjs",
     "cache.js",
     "cache.d.ts",
@@ -929,17 +926,15 @@
       "import": "./retrievers/document_compressors.js",
       "require": "./retrievers/document_compressors.cjs"
     },
-<<<<<<< HEAD
     "./retrievers/time_weighted": {
       "types": "./retrievers/time_weighted.d.ts",
       "import": "./retrievers/time_weighted.js",
       "require": "./retrievers/time_weighted.cjs"
-=======
+    },
     "./retrievers/hyde": {
       "types": "./retrievers/hyde.d.ts",
       "import": "./retrievers/hyde.js",
       "require": "./retrievers/hyde.cjs"
->>>>>>> ace0be98
     },
     "./cache": {
       "types": "./cache.d.ts",
