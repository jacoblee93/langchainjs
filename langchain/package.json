--- conflicted
+++ resolved
@@ -1,11 +1,6 @@
 {
-<<<<<<< HEAD
-  "name": "@tant/langchain",
-  "version": "0.0.69",
-=======
   "name": "langchain",
   "version": "0.0.74",
->>>>>>> 440500d8
   "description": "Typescript bindings for langchain",
   "type": "module",
   "engines": {
